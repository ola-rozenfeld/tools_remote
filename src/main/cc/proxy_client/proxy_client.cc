#include "src/main/cc/proxy_client/proxy_client.h"

#include <sys/stat.h>
#include <unistd.h>
#include <cstdlib>
#include <cstring>
#include <fstream>
#include <streambuf>
#include <stdlib.h>

#include <grpc/grpc.h>
#include <grpcpp/channel.h>
#include <grpcpp/client_context.h>
#include <grpcpp/create_channel.h>
#include <grpcpp/security/credentials.h>

#include <chrono>
#include <iostream>
#include <set>
#include <string>
#include <thread>

#include "absl/strings/numbers.h"
#include "absl/strings/str_cat.h"
#include "absl/strings/str_join.h"
#include "absl/strings/str_split.h"
#include "src/main/cc/ipc/goma_ipc.h"
#include "src/main/cc/proxy_client/javac_remote_actions.h"
#include "src/main/proto/command_server.grpc.pb.h"
#include "src/main/proto/command_server.pb.h"
#include "src/main/proto/include_processor.pb.h"
#include "src/main/proto/include_processor.grpc.pb.h"

#define INCLUDE_PROCESSOR_PROXY_FAILURE 44

namespace remote_client {

using devtools_goma::GomaIPC;
using grpc::Channel;
using grpc::ClientContext;
using grpc::ClientReader;
using grpc::Status;
using include_processor::ProcessIncludesRequest;
using include_processor::ProcessIncludesResponse;
using include_processor::ProcessIncludesService;
using std::cerr;
using std::chrono::milliseconds;
using std::chrono::duration_cast;
using std::cout;
using std::getenv;
using std::set;
using std::string;
using std::vector;
using std::ifstream;
using std::istreambuf_iterator;
using std::max;

const char* kFileArgPrefix = "file:";

bool PathExists(const string& s, bool *is_directory) {
  struct stat st;
  if (stat(s.c_str(), &st) == 0) {
    *is_directory = (st.st_mode & S_IFDIR) != 0;
    return true;
  }
  return false;
}

string GetCwd() {
  char temp[PATH_MAX];
  return string(getcwd(temp, sizeof(temp)) ? temp : "");
}

string NormalizedRelativePath(const string& cwd, const string& path) {
  // We don't use path functions to find a true relative path, because nothing
  // is allowed to escape the current working directory.
  string rel_path = absl::StartsWith(path, cwd)
      ? path.substr(cwd.length() + 1, path.length())
      : path;
  vector<string> segments = absl::StrSplit(rel_path, '/', absl::SkipEmpty());
  auto iter = segments.begin();
  while (iter != segments.end()) {
    if (*iter == ".") {
      iter = segments.erase(iter);
      continue;
    }
    if (*iter == "..") {
      // If the previous segment has any one of the following characters,
      // don't erase the whole previous segment but instead erase only the
      // relevant portions of the previous segment.
      auto prev_iter = iter - 1;
      const int single_quote_pos = prev_iter->find_last_of("'");
      const int space_pos = prev_iter->find_last_of(" ");
      const int double_quote_pos = prev_iter->find_last_of("\"");

      const int last_valid_char_pos = max(space_pos, max(double_quote_pos, single_quote_pos));
      if (last_valid_char_pos >= 0) {
        prev_iter->erase(last_valid_char_pos + 1);
        iter = segments.erase(iter, iter + 1);
      } else {
        iter = segments.erase(iter - 1, iter + 1);
      }
      continue;
    }
    ++iter;
  }

  string res;
  res.reserve(path.length());

  for (auto iter = segments.begin(); iter != segments.end(); ++iter) {
    res += *iter;
    if (iter->length() == 0) {
      continue;
    }

    const char last_char = iter->at(iter->length() - 1);
    if (last_char != ' ' &&
        last_char != '\'' &&
        last_char != '"' &&
        iter != segments.end() - 1) {
      res += '/';
    }
  }
  return res;
}

string RelativeToAbsolutePath(const string& cwd, const char* path) {
  return path[0] == '/' ? string(path) : absl::StrCat(cwd, "/", path);
}

string GetCompilerDir(const char* compiler) {
  string compiler_dir = string(compiler);
  auto pos = compiler_dir.rfind('/');
  if (pos != string::npos) {
    pos = compiler_dir.rfind('/', pos - 1);
    if (pos != string::npos) {
      compiler_dir = compiler_dir.substr(0, pos);
    }
  }
  return compiler_dir;
}

<<<<<<< HEAD
string Trim(const string& cmd) {
  if (cmd.length() == 0) {
    return "";
  }

  size_t st_idx = 0;
  size_t ed_idx = cmd.length() - 1;

  while (st_idx <= ed_idx && !absl::ascii_isalpha(cmd[st_idx])) ++st_idx;
  while (ed_idx > st_idx && !absl::ascii_isalpha(cmd[ed_idx])) --ed_idx;

  return cmd.substr(st_idx, ed_idx - st_idx + 1);
}

bool IsFile(const string& name) {
  struct stat buffer;   
  return stat(name.c_str(), &buffer) == 0;
}

void FindFiles(const string& cmd, set<string>* files) {
  if (cmd.find(" ") != string::npos) {
    for (const auto& c : absl::StrSplit(cmd, ' ', absl::SkipEmpty())) {
      FindFiles(string(c), files);
    }
    return;
  }
  if (cmd.find(":") != string::npos) {
    for (const auto& c : absl::StrSplit(cmd, ':', absl::SkipEmpty())) {
      FindFiles(string(c), files);
    }
    return;
  }

  const string trimmed_cmd = Trim(cmd);
  if (IsFile(trimmed_cmd)) {
    files->insert(trimmed_cmd);
  }
}

// FindAllFilesFromCommand splits each of the given args by space and colon,
// checks if each individual piece of command is a file and if it is, appends
// the file to the given set.
// This is useful to find "hidden inputs" i.e., inputs not explicitly specified
// to rbecc (from Ninja), but those that the command depends on for it to be
// successfully remotely executed.
void FindAllFilesFromCommand(int argc, char** argv, set<string>* files) {
  if (files == nullptr) {
    return;
  }

  for (int i = 0; i < argc; ++i) {
    FindFiles(string(argv[i]), files);
  }
=======
int IncludeProcessorStats() {
  const char* server_address = getenv("INCLUDE_SERVER_ADDRESS");
  if (!server_address) {
    server_address = "localhost:8070";
  }
  auto channel =
      grpc::CreateChannel(server_address, grpc::InsecureChannelCredentials());
  std::unique_ptr<ProcessIncludesService::Stub> stub(ProcessIncludesService::NewStub(channel));
  ClientContext context;  // No deadline.
  include_processor::StatsRequest req;
  include_processor::StatsResponse resp;
  Status status = stub->Stats(&context, req, &resp);
  if (!status.ok()) {
    cout << "Stats rpc failed:" << status.error_message() << "\n";
    return 1;
  }
  cout << resp.DebugString();
  return 0;
>>>>>>> 2cff018b
}

int GetInputsFromIncludeProcessor(const string& cmd_id, int argc, char** argv, const char** env,
                                  const string& cwd, set<string>* inputs) {
  const char* server_address = getenv("INCLUDE_SERVER_ADDRESS");
  if (!server_address) {
    server_address = "localhost:8070";
  }
  const char* server_instances_var = getenv("INCLUDE_SERVER_INSTANCES");
  int server_instances = 1;
  if (server_instances_var && !absl::SimpleAtoi(server_instances_var, &server_instances)) {
    cerr << "INCLUDE_SERVER_INSTANCES should be an integer.";
    return 35;
  }
  if (server_instances > 1) {
    int port = 8070;
    vector<string> parts = absl::StrSplit(server_address, ':');
    if (!absl::SimpleAtoi(parts[1], &port)) {
      cerr << "If INCLUDE_SERVER_INSTANCES>1, INCLUDE_SERVER_ADDRESS should be host:port.";
      return 35;
    }
    port += rand() % server_instances;
    server_address = absl::StrCat(parts[0], ":", port).c_str();
  }
  ProcessIncludesRequest req;
  req.set_command_id(cmd_id);
  req.set_cwd(GetCwd());
  for (int i = 4; i < argc; ++i) {
    req.add_args(argv[i]);
  }
  while (*env) {
    req.add_envs(*env++);
  }
  bool verbose = getenv("VERBOSE") != nullptr;
  if (verbose) {
    cout << "Calling remote server on " << server_address << "\n" << req.DebugString();
  }
  auto channel =
      grpc::CreateChannel(server_address, grpc::InsecureChannelCredentials());
  std::unique_ptr<ProcessIncludesService::Stub> stub(ProcessIncludesService::NewStub(channel));
  ClientContext context;  // No deadline.
  ProcessIncludesResponse resp;
  Status status = stub->ProcessIncludes(&context, req, &resp);
  if (!status.ok()) {
    cout << "ProcessIncludes rpc failed:" << status.error_message() << "\n";
    return 1;
  }
  if (verbose) {
    cout << "Server returned response:\n" << resp.DebugString() << "\n";
  }
  if (resp.time_msec() > 500) {
    cerr << cmd_id << "> Slow includes time: " << resp.time_msec() << " ms\n";
  }
  for (const auto& input : resp.includes()) {
    inputs->insert(NormalizedRelativePath(cwd, input));
  }
  return 0;
}


string ReadFile(const std::string& fileName) {
  ifstream fileStream(fileName.c_str());
  return string((istreambuf_iterator<char>(fileStream)),
            istreambuf_iterator<char>());
}

bool IsFileArg(const std::string& str) {
  if (str.substr(0, 5) == kFileArgPrefix) {
    return true;
  }
  return false;
}

// ExpandFileArguments goes through the set of args given as input, and for any arg
// that contains a "file:<absolute-file-path>" syntax, reads the file pointed to by the
// absolute-file-path and insert the arguments specified by it into the given set of args.
//
// The file contents is expected to be a comma separated list of arguments. For example,
// the following is a valid file:
// foo/bar/a.java,bar/foo/b.h,bar/foo/b.cpp
void ExpandFileArguments(set<string>* args) {
  set<string> argsFromFileContents;

  for (const auto& arg : *args) {
    if (IsFileArg(arg)) {
      const std::string& fileName = arg.substr(5);
      const std::string& fileContents = ReadFile(fileName);
      for (const auto& argFromFile : absl::StrSplit(fileContents, ',', absl::SkipEmpty())) {
        argsFromFileContents.insert(string(argFromFile));
      }
    }
  }

  args->insert(argsFromFileContents.begin(), argsFromFileContents.end());
}

int ComputeInputs(int argc, char** argv, const char** env, const string& cwd, const string& cmd_id,
                  bool *is_compile, bool* is_javac, set<string>* inputs) {
  set<string> inputs_from_args;
  if (!absl::StartsWith(argv[2], "-inputs:")) {
    cerr << "Missing -inputs\n";
    return 1;
  }
  const char* input_arg = argv[2] + 8;
  bool is_assembler = false;
  for (const auto& input : absl::StrSplit(input_arg, ',', absl::SkipEmpty())) {
    inputs_from_args.insert(string(input));
    if (absl::EndsWith(input, ".S") ||  absl::EndsWith(input, ".s")) {
      is_assembler = true;
    }
  }
  // Expand file:<filename> args into the contents of the file itself.
  // This is done so that large inputs exceeding 120KB in size can be passed in as files
  // rather than as direct inputs to rbecc invocation.
  ExpandFileArguments(&inputs_from_args);

  bool next_is_input = false;
  *is_compile = false;
  set<string> cc_input_args({"-I", "-c", "-isystem", "-quote"});
  vector<string> input_prefixes({"-L", "--gcc_toolchain"});
  for (int i = 5; i < argc; ++i) {
    if (next_is_input) {
      inputs_from_args.insert(argv[i]);
    }
    next_is_input = (cc_input_args.find(argv[i]) != cc_input_args.end());
    if (!strcmp(argv[i], "-o") && absl::EndsWith(argv[i+1], ".o")) {
      *is_compile = true;
    }
    for (const string& prefix : input_prefixes) {
      if (absl::StartsWith(argv[i], prefix)) {
        inputs_from_args.insert(argv[i] + prefix.length());
      }
    }
    if (!strcmp(argv[i], "-D__ASSEMBLY__")) {
        is_assembler = true;
    }
  }

  bool use_args_inputs = false;
  *is_javac = IsJavacAction(argc, argv);
  bool is_header_abi_dumper = string(argv[4]).find("header-abi-dumper") != std::string::npos;
  if (*is_compile) {
    int proc_res = GetInputsFromIncludeProcessor(cmd_id, argc, argv, env, cwd, inputs);
    if (proc_res != 0) {
      return proc_res;
    }
    if (inputs->empty()) {
      use_args_inputs = true;
      // We successfully called the include processor, but it returned no values.
      // Fall back on computing from the command, but warn.
      cerr << cmd_id << "> Include processor did not return results, computing from args\n";
    }
  } else if (is_header_abi_dumper) {
    use_args_inputs = true;
    *is_compile = true;
    vector<const char*> new_argv;
    new_argv.reserve(argc);
    bool is_c = false;
    for (const string& inp: inputs_from_args) {
      if (inp.compare(inp.length() - 2, 2, string(".c")) == 0) {
        is_c = true;
      }
    }
    for(int i = 0; i < argc; ++i) {
        if (i==4) {
          // Only Android @ head has header-abi-dumper, which uses
          // clang-r349610.
          if (is_c)
            new_argv.emplace_back("prebuilts/clang/host/linux-x86/clang-r349610/bin/clang");
          else
            new_argv.emplace_back("prebuilts/clang/host/linux-x86/clang-r349610/bin/clang++");
        } else {
          new_argv.emplace_back(argv[i]);
        }
    }
    new_argv.emplace_back(nullptr);
    int proc_res = GetInputsFromIncludeProcessor(cmd_id, argc, const_cast<char**>(&new_argv[0]), env, cwd, inputs);
    if (proc_res != 0) {
      return proc_res;
    }
    if (inputs->empty()) {
      // We successfully called the include processor, but it returned no values.
      // Fall back on computing from the command, but warn.
      cerr << cmd_id << "> Include processor did not return results, computing from args\n";
    }
  } else if (*is_javac) {
    use_args_inputs = true;
    inputs->insert("prebuilts/jdk/jdk9/linux-x86");
    inputs->insert("external/icu");
    FindAllFilesFromCommand(argc, argv, inputs);
  } else if (getenv("RUN_ALL_REMOTELY")) {
    use_args_inputs = true;
    FindAllFilesFromCommand(argc, argv, inputs);
  }

  if (use_args_inputs) {
    inputs->insert(inputs_from_args.begin(), inputs_from_args.end());
  }
  // Common inputs:
  inputs->insert("build");  // Needed for Android 9?
  inputs->insert("toolchain");
  inputs->insert(GetCompilerDir(argv[4]));  // For both compile and link commands?
  if (is_assembler) {
    // Horrible hack for Android 7 assembly actions.
    inputs->insert("prebuilts/gcc/linux-x86/arm/arm-linux-androideabi-4.9/arm-linux-androideabi/bin/as");
  }
  if (is_compile) {
    inputs->insert(argv[argc-1]);  // For Android compile commands, the compiled file is last.
  } // Linker commands need special treatment as well.

  return 0;
}

int CreateRunRequest(int argc, char** argv, const char** env,
                     const string& cmd_id, RunRequest* req,
                     bool* is_compile, bool* is_javac) {
  req->Clear();
  req->add_command("run_remote");
  req->add_command("--name");
  req->add_command(cmd_id);
  char* invocation_id = getenv("INVOCATION_ID");
  if (invocation_id != nullptr) {
    req->add_command("--invocation_id");
    req->add_command(invocation_id);
  }
  char* accept_cached = getenv("ACCEPT_CACHED");
  if (accept_cached != nullptr) {
    req->add_command("--accept_cached");
    req->add_command(accept_cached);
  }
  char* save_exec_data = getenv("SAVE_EXECUTION_DATA");
  if (save_exec_data != nullptr) {
    req->add_command("--save_execution_data");
    req->add_command(save_exec_data);
  }
  string cwd = GetCwd();
  set<string> outputs;
  const char* outputs_arg = argv[3];
  if (!absl::StartsWith(outputs_arg, "-outputs:")) {
    cerr << "Missing -outputs\n";
    return 1;
  }
  outputs_arg += 9;
  for (const auto& output : absl::StrSplit(outputs_arg, ',', absl::SkipEmpty())) {
    outputs.insert(string(output));
    if (absl::EndsWith(output, ".o")) {
      outputs.insert(absl::StrCat(output, ".d"));
      outputs.insert(absl::StrCat(output.substr(0, output.length() - 2), ".d"));
    }
  }
  req->add_command("--output_files");  // We don't know whether these are files or directories.
  for (const auto& output : outputs) {
    req->add_command(NormalizedRelativePath(cwd, output));
  }
  set<string> inputs;
  int compute_input_res = ComputeInputs(argc, argv, env, cwd, cmd_id, is_compile, is_javac, &inputs);
  if (compute_input_res != 0) {
    cerr << cmd_id << "> Failed to compute inputs\n";
    return compute_input_res;
  }
  if (!inputs.empty()) {
    req->add_command("--inputs");
  }
  bool allow_outputs_under_inputs = *is_javac || getenv("ALLOW_OUTPUTS_UNDER_INPUTS") != nullptr;
  bool allow_output_directories_as_inputs = *is_javac || getenv("ALLOW_OUTPUT_DIRECTORIES_AS_INPUTS") != nullptr;
  for (const auto& input : inputs) {
    string inp = NormalizedRelativePath(cwd, input);
    bool is_directory = false;
    if (inp.empty() || inp == "." || !PathExists(inp, &is_directory)) {
      continue;
    }
    if (!allow_output_directories_as_inputs && is_directory && absl::StartsWith(inp, "out/")) {
      continue;
    }
    if (!allow_outputs_under_inputs) {
      bool found = false;
      for (const auto& output : outputs) {
        if (absl::StartsWith(output, inp)) {
          found = true;
          break;
        }
      }
      if (found) {
        continue;
      }
    }
    req->add_command(inp);
  }
  req->add_command("--command");
  for (int i = 4; i < argc; ++i) {
    req->add_command(NormalizedRelativePath(cwd, string(argv[i])));
  }
  req->add_command("--ignore_inputs");
  req->add_command("\\.d$");
  req->add_command("\\.P$");
  req->add_command("\\.o-.*$");
  req->add_command("\\.git.*$");
  req->add_command("--environment_variables");
  string env_vars;
  while (*env) {
    string varval(*env++);
    unsigned int eq_index = varval.find("=");
    string var = varval.substr(0, eq_index);
    bool passPath = false;
    if (getenv("ADDITONAL_ENV_VARS")) {
      // TODO: support more vars if needed.
      passPath = true;
    }
    // Do not pass empty environment variables for consistency with Python version.
    if (var.find("PYTHON") == string::npos && eq_index != varval.length() - 1 &&
        (var.find("ANDROID") != string::npos ||
         var.find("TARGET") != string::npos || var == "PWD" ||
         (var.find("PATH") != string::npos && passPath) || var.find("OUT") != string::npos))
      absl::StrAppend(&env_vars, varval, ",");
  }
  if (env_vars.length() > 1) {
    req->add_command(env_vars.substr(0, env_vars.length() - 1));
  }
  req->add_command("--platform");
  req->add_command(
      "container-image=docker://gcr.io/foundry-x-experiments/"
      "android-platform@sha256:"
      "56e8072003914010c86702ef94634cdfde7089e4732ceac241d0fe4242957f90,"
      "jdk-version=10");
  return 0;
}

int ExecuteRemotely(const RunRequest& req) {
  const char* proxy_address = getenv("PROXY_ADDRESS");
  if (!proxy_address) {
    proxy_address = "localhost:8080";
  }
  const char* proxy_instances_var = getenv("PROXY_INSTANCES");
  int proxy_instances = 1;
  if (proxy_instances_var && !absl::SimpleAtoi(proxy_instances_var, &proxy_instances)) {
    cerr << "PROXY_INSTANCES should be an integer.";
    return 35;
  }
  if (proxy_instances > 1) {
    int port = 8080;
    vector<string> parts = absl::StrSplit(proxy_address, ':');
    if (!absl::SimpleAtoi(parts[1], &port)) {
      cerr << "If PROXY_INSTANCES>1, PROXY_ADDRESS should be host:port.";
      return 35;
    }
    port += rand() % proxy_instances;
    proxy_address = absl::StrCat(parts[0], ":", port).c_str();
  }
  if (getenv("VERBOSE")) {
    cout << "Calling remote proxy on " << proxy_address << "\n" << req.DebugString();
  }
  auto channel =
      grpc::CreateChannel(proxy_address, grpc::InsecureChannelCredentials());
  std::unique_ptr<CommandService::Stub> stub(CommandService::NewStub(channel));
  RunResponse resp;
  ClientContext context;  // No deadline.
  std::unique_ptr<ClientReader<RunResponse> > reader(stub->Run(&context, req));
  while (reader->Read(&resp)) {
    if (!resp.stdout().empty()) {
      cout << resp.stdout();
    }
    if (!resp.stderr().empty()) {
      cerr << resp.stderr();
    }
    if (resp.has_result()) {
      RunResult result = resp.result();
      if (!reader->Finish().ok()) {
        cerr << "Error finishing read from remote client proxy.\n";
        return 33;
      }
      return result.exit_code();
    }
  }
  cerr << "Remote client proxy failed to return a run result.\n";
  return 33;
}

int ExecuteCommand(int argc, char** argv, const char** env) {
  std::chrono::time_point<std::chrono::high_resolution_clock> start_time,
      proxy_start_time, end_time;
  const char* verbose = getenv("VERBOSE");
  if (verbose) {  // Enable profilig with VERBOSE.
    start_time = std::chrono::high_resolution_clock::now();
  }
  setenv("PWD", "/proc/self/cwd", true);  // Will apply to both local and remote commands.
  // Build local command arguments.
  vector<const char*> args;
  args.reserve(argc - 3);
  for (int i = 4; i < argc; ++i) {
    args.emplace_back(argv[i]);
  }
  args.emplace_back(nullptr);
  string local_cmd = absl::StrJoin(args.begin(), args.end() - 1, " ");
  string cmd_id = absl::StrCat(std::hash<std::string>{}(local_cmd));

  RunRequest req;
  bool is_compile, is_javac;
  int create_run_res = CreateRunRequest(argc, argv, env, cmd_id, &req, &is_compile, &is_javac);
  if (create_run_res != 0) {
    return create_run_res;  // Failed to create request.
  }
  if (!is_compile && !is_javac && !getenv("RUN_ALL_REMOTELY")) {
    // Only run compile actions remotely for now.
    if (verbose) {
      cout << "Executing non-compile action locally: " << local_cmd << "\n";
    }
    return execvp(args[0], const_cast<char**>(args.data()));
  }
  if (verbose) {
    proxy_start_time = std::chrono::high_resolution_clock::now();
  }
  int exit_code = 1;
  int sleep_ms = 500;
  const char* attempts_str = getenv("REMOTE_RETRY");
  int attempts = 1;
  if (attempts_str && !absl::SimpleAtoi(attempts_str, &attempts)) {
    cerr << "REMOTE_RETRY variable should be an integer.\n";
    return 1;
  }
  for (int i = 0; i < attempts; ++i) {
    exit_code = ExecuteRemotely(req);
    if (!exit_code) {
      break;
    }
    cerr << "FAILED " << cmd_id << " (exit_code = " << exit_code << ", attempt " << i + 1 << ")\n";
    if (i < attempts - 1) {
      std::this_thread::sleep_for(std::chrono::milliseconds(sleep_ms));
      sleep_ms *= 2;
    }
  }
  if (verbose) {
    end_time = std::chrono::high_resolution_clock::now();
    milliseconds remote_ms = duration_cast<milliseconds>(end_time - proxy_start_time);
    milliseconds overhead_ms = duration_cast<milliseconds>(proxy_start_time - start_time);
    cerr << "Command " << cmd_id << " remote time: " << remote_ms.count()
         << " msec, overhead time " << overhead_ms.count() << " msec\n";
  }
  if (exit_code) {
    bool fallback = true;
    char *val = getenv("LOCAL_FALLBACK");
    if (val && !strcmp(val, "false")) {
      fallback = false;
    }
    if (fallback) {
      cout << "Falling back to local execution " << cmd_id << "\n";
      return execvp(args[0], const_cast<char**>(args.data()));
    }
  }
  return exit_code;
}

int SelectAndRunCommand(int argc, char** argv, const char** env) {
  srand(time(nullptr));
  // Hack to allow goma_ctl ensure_start to work. This is called by
  // the Android @head build when USE_GOMA is set.
  if (!strcmp(argv[1], "tmp_dir")) {
    const char *tmp_dir = "/tmp/goma_tmp";
    mkdir(tmp_dir, 0777);
    cout << tmp_dir << "\n";
    return 0;
  }

  if (!strcmp(argv[1], "list_includes")) {
    std::chrono::time_point<std::chrono::high_resolution_clock> start_time, end_time;
    start_time = std::chrono::high_resolution_clock::now();
    set<string> includes;
    bool is_compile, is_javac;
    int result = ComputeInputs(argc, argv, env, GetCwd(), "cmd", &is_compile, &is_javac, &includes);
    cout << "Computed inputs:\n";
    for (const string& i : includes) {
      cout << i << "\n";
    }
    end_time = std::chrono::high_resolution_clock::now();
    std::chrono::duration<double> time = end_time - start_time;
    cerr << "Time: " << time.count() * 1000 << " msec\n";
    return result;
  }

  if (!strcmp(argv[1], "run")) {
    return ExecuteCommand(argc, argv, env);
  }

  if (!strcmp(argv[1], "include_stats")) {
    return IncludeProcessorStats();
  }

  cerr << "Unrecognized command " << argv[1]
       << ", supported commands are \"run\", \"tmp_dir\", \"list_includes\"\n";
  return 35;
}

}  // namespace remote_client<|MERGE_RESOLUTION|>--- conflicted
+++ resolved
@@ -141,7 +141,6 @@
   return compiler_dir;
 }
 
-<<<<<<< HEAD
 string Trim(const string& cmd) {
   if (cmd.length() == 0) {
     return "";
@@ -195,7 +194,8 @@
   for (int i = 0; i < argc; ++i) {
     FindFiles(string(argv[i]), files);
   }
-=======
+}
+
 int IncludeProcessorStats() {
   const char* server_address = getenv("INCLUDE_SERVER_ADDRESS");
   if (!server_address) {
@@ -214,7 +214,6 @@
   }
   cout << resp.DebugString();
   return 0;
->>>>>>> 2cff018b
 }
 
 int GetInputsFromIncludeProcessor(const string& cmd_id, int argc, char** argv, const char** env,

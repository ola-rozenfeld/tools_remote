--- conflicted
+++ resolved
@@ -427,14 +427,7 @@
   if (use_args_inputs) {
     inputs->insert(inputs_from_args.begin(), inputs_from_args.end());
   }
-<<<<<<< HEAD
-  // Common inputs:
-  inputs->insert("build");  // Needed for Android 9?
-  inputs->insert("toolchain");
   inputs->insert(GetCompilerDir(argv[0]));  // For both compile and link commands?
-=======
-  inputs->insert(GetCompilerDir(argv[4]));  // For both compile and link commands?
->>>>>>> 2f969078
   if (is_assembler) {
     // Horrible hack for Android 7 assembly actions.
     inputs->insert("prebuilts/gcc/linux-x86/arm/arm-linux-androideabi-4.9/arm-linux-androideabi/bin/as");
